{
  "jobPage": {
    "loading": "Loading...",
    "notFound": "Job not found",
    "errors": {
      "fetchData": "Failed to fetch data",
      "apiRequest": "API request failed",
      "checkApplicationStatus": "Failed to check application status",
      "applicationStatusCheck": "Failed to check application status"
    },
    "jobDescription": {
      "title": "Job Description"
    },
    "postedDate": "Posted {date}",
    "buttons": {
      "checking": "Checking...",
      "applyNow": "Apply Now",
      "signInToApply": "Sign In to Apply"
    },
    "applySection": {
      "readyToApply": "Ready to apply?"
    }
  },
  "applicationForm": {
    "title": "Apply for {jobTitle}",
    "subtitle": "at {companyName}",
    "errors": {
      "uploadFiles": "Failed to upload files",
      "submitApplication": "Failed to submit application",
      "noFilesSelected": "Please select at least one file to submit",
      "fileUploadFailed": "File upload failed: {error}"
    },
    "loginDialog": {
      "title": "Welcome back!",
      "description": "This email is already linked to a Yorby account. Please sign in to continue with your application.",
      "signInButton": "Go to Sign In"
    },
    "sections": {
      "uploadDocuments": {
        "title": "Upload Your Documents",
        "description": "Upload your resume/CV and any other relevant documents (PDF, DOC, DOCX, Max 10MB per file)",
        "uploadButton": "Upload New Files",
        "uploading": "Uploading...",
        "selectedCount": "{count} file(s) selected"
      },
      "existingDocuments": {
        "title": "Your Existing Documents",
        "description": "Select which documents you'd like to include with this application",
        "noDocuments": "No existing documents found. Please upload your resume/CV."
      },
      "selectedDocuments": {
        "title": "Selected Documents",
        "description": "These documents will be submitted with your application"
      }
    },
    "documentSelection": {
      "title": "Resume, Cover Letter, and Other Documents",
      "description": "Choose up to 5 documents to include with your application. You can select from existing files or upload new ones. You can upload documents in PDF, TXT, PNG, or JPG.",
      "maxFilesError": "You can select up to 5 files",
      "noFilesError": "Please select at least one file",
      "noDocuments": "No documents uploaded yet. Upload your resume and other documents to apply.",
      "documentsSelected": "{count} document{count, plural, =1 {} other {s}} selected"
    },
    "additionalInfo": {
      "title": "Additional Information",
      "description": "Add links to your portfolio, GitHub, LinkedIn, or any other relevant information that showcases your work.",
      "placeholder": "e.g., https://github.com/yourusername, Portfolio link, LinkedIn profile...",
      "addButton": "Add Information",
      "removeButton": "Remove"
    },
    "userInfo": {
      "title": "Your Information",
      "description": "Please provide your contact information to continue with your application",
      "emailLabel": "Email Address *",
      "emailPlaceholder": "your.email@example.com",
      "fullNameLabel": "Full Name *",
      "fullNamePlaceholder": "John Doe",
      "phoneLabel": "Phone Number (Optional)",
      "phonePlaceholder": "+1 (555) 123-4567"
    },
    "fileItem": {
      "uploadedOn": "Uploaded on {date}",
      "uploaded": "Uploaded",
      "selected": "Ready to upload"
    },
    "buttons": {
      "cancel": "Cancel",
      "submit": "Submit Application",
      "submitting": "Submitting...",
      "uploadFiles": "Upload files",
      "selectFiles": "Select files",
      "uploading": "Uploading...",
      "submittingApplication": "Submitting Application..."
    },
    "success": {
      "filesUploaded": "Successfully uploaded {count} file(s)",
      "filesSelected": "Successfully selected {count} file(s)",
      "filesUploadedWithErrors": "Uploaded {successCount} file(s) successfully. {errorCount} file(s) failed.",
      "applicationSubmitted": "Application submitted successfully!"
    }
  },
  "applicationSubmitted": {
    "title": "Application Submitted!",
    "description": "Your application has been successfully submitted. The hiring team will review it and get back to you soon.",
    "appliedAs": "Applied as",
    "notYou": "Not you? You can apply again with a different email address.",
    "applyDifferentEmail": "Apply With Different Email",
    "buttons": {
      "backToJob": "Back to Job Listing",
      "viewDashboard": "View My Dashboard"
    }
  },
  "confirmEmail": {
    "title": "Application Successfully Submitted!",
    "description": "Please confirm your email address to complete your application",
    "at": "at",
    "resendButton": "Resend Confirmation Email",
    "cannotFindEmail": "Can't find the email? Check your spam folder or",
    "returnToJobListing": "return to job listing",
    "errors": {
      "noUserOrEmail": "No user or email found",
      "resendFailed": "Failed to resend confirmation email",
      "captchaRequired": "Please complete the captcha verification",
      "genericError": "Something went wrong. Please try again.",
      "missingParams": "Missing required parameters"
    },
    "resendForm": {
      "sendingButton": "Sending...",
      "successMessage": "Email sent successfully! Please check your inbox."
    }
  },
  "interview": {
    "header": {
      "title": "Optional Video Assessment for {jobTitle}",
      "subtitle": "at {companyName}",
      "defaultJobTitle": "Position"
    },
    "instructions": {
      "title": "Stand Out From Other Candidates",
      "sections": {
        "technicalRequirements": {
          "title": "Technical Requirements",
          "description": "Ensure you have a working camera and microphone. The AI interviewer will interact with you in real-time."
        },
        "duration": {
          "title": "Assessment Duration",
          "description": "This optional assessment typically takes 15-30 minutes. You can complete it now or come back later."
        },
        "expectations": {
          "title": "What to Expect",
          "description": "The AI interviewer will ask you questions relevant to the position. This helps showcase your skills beyond your resume and gives you an edge over other candidates."
        }
      }
    },
    "tips": {
      "title": "Tips for Success",
      "items": [
        "Find a quiet, well-lit environment",
        "Test your audio and video before starting",
        "Speak clearly and maintain eye contact with the camera",
        "Be yourself and answer honestly",
        "Remember: This is optional but highly recommended to stand out"
      ]
    },
    "buttons": {
      "startLater": "Skip For Now",
      "startNow": "Start Assessment",
      "processing": "Processing..."
    },
    "errors": {
      "authenticationRequired": "Authentication required",
      "fetchInterviewStatus": "Failed to fetch interview status",
      "createInterview": "Failed to create interview"
    }
  },
  "interviews": {
    "livekit": {
      "errors": {
        "processingInterview": "Error processing interview",
        "connectingToAgent": "There was an error connecting to the agent",
        "mediaDevices": "Encountered an error with your media devices",
        "unknownError": "Unknown error"
      },
      "processing": {
        "title": "Processing Interview",
        "description": "Please wait while we process your interview",
        "status": "Processing...",
        "wait": "Please wait while we process your interview",
        "emailNotification": "You'll receive an email when it's ready"
      },
      "labels": {
        "startAudio": "Start Audio",
        "microphone": "Microphone",
        "camera": "Camera"
      },
      "connecting": {
        "title": "Connecting to interview...",
        "description": "Please wait while we establish a connection"
      }
    },
    "mockInterview": {
      "title": "Practice Assessment Setup",
      "description": "Practice with our AI interviewer before taking the optional assessment",
      "button": "Start Practice Assessment"
    },
    "realInterview": {
      "title": "Optional Video Assessment",
      "description": "This assessment helps you stand out among other candidates. Completely optional but highly recommended.",
      "button": "Begin Assessment"
    }
  },
  "api": {
    "errors": {
      "notAuthenticated": "Not authenticated",
      "invalidRequest": "Invalid request",
      "companyNotFound": "Company not found",
      "jobNotFound": "Job not found",
      "fetchJobFailed": "Failed to fetch job details",
      "fetchApplicationFailed": "Failed to fetch application status",
      "serverError": "Internal server error",
      "noFilesUploaded": "No files were uploaded",
      "fileTooLarge": "File {fileName} is too large. Maximum size is 10MB",
      "invalidFileType": "File {fileName} has an invalid type. Allowed types: PDF, DOC, DOCX",
      "uploadFailed": "Failed to upload files",
      "applicationExists": "You have already applied for this position",
      "createApplicationFailed": "Failed to create application",
      "invalidFileIds": "Invalid file IDs provided",
      "fetchingCandidates": "Error fetching candidates",
      "fetchingCandidate": "Error fetching candidate",
      "fetchingUserData": "Error fetching user data",
      "candidateEmailNotFound": "Candidate email not found",
      "fetchingApplicationFiles": "Error fetching application files",
      "fetchingMockInterview": "Error fetching mock interview",
      "fetchingMuxMetadata": "Error fetching mux metadata",
      "fetchingInterviewMessages": "Error fetching mock interview messages",
      "fetchingInterviewAnalysis": "Error fetching interview analysis",
      "fetchingMoreCandidates": "Error loading more candidates",
      "candidateNotFound": "Candidate not found",
      "candidateNoUser": "Candidate has no associated user account",
      "fetchJobQuestions": "Failed to fetch job questions",
      "noQuestionsFound": "No questions found for this job",
      "createMockInterview": "Failed to create mock interview",
      "checkApplicationStatus": "Failed to check application status",
      "checkInterviewStatus": "Failed to check interview status",
      "missingParameters": "Missing required parameters",
      "signInAnonymously": "Sorry, something went wrong. Please try again.",
      "missingRequiredFields": "Missing required fields",
      "userNotAuthenticated": "User not authenticated",
      "fetchApplicationFiles": "Failed to fetch application files",
      "createCandidateApplication": "Failed to create candidate application",
      "linkApplicationFiles": "Failed to link application files",
      "updateUserInformation": "Failed to update user information",
      "appliedWithEmailOfExistingUser": "Applied with email of existing user",
      "generic": "Sorry, something went wrong. Please try again."
    }
  },
  "recruiting": {
    "shareApplicationLink": "Share Application Link",
    "shareSection": {
      "title": "Share Job with Candidates",
      "description": "Get candidates to apply by sharing the application link",
      "helpText": "Send this link to potential candidates so they can view the job details and submit their application:",
      "buttonText": "Copy Application Link"
    },
    "companyHeader": {
      "backToDashboard": "Back to Dashboard",
      "manageMembers": "Manage Members",
      "manageStages": "Manage Stages",
      "employees": "{size} employees"
    },
    "applicationStages": {
      "backToCompany": "Back to Company",
      "title": "Application Stages",
      "subtitle": "Customize your hiring pipeline stages for {companyName}",
      "manager": {
        "title": "Application Stages",
        "subtitle": "Customize the stages candidates move through in your hiring process",
        "createStage": "Create Stage",
        "saveOrder": "Save Order",
        "saving": "Saving...",
        "dragToReorder": "Drag to reorder",
        "candidateCount": "{count, plural, =0 {0 candidates} =1 {1 candidate} other {# candidates}}",
        "noStages": {
          "title": "No Application Stages",
          "description": "Create custom stages to organize your candidate pipeline and track applicants through your hiring process."
        }
      },
      "dialogs": {
        "create": {
          "title": "Create New Stage",
          "description": "Add a new stage to your application pipeline"
        },
        "edit": {
          "title": "Edit Stage",
          "description": "Modify stage details"
        },
        "delete": {
          "title": "Delete Stage",
          "description": "Are you sure you want to delete \"{stageName}\"? This action cannot be undone.",
          "descriptionWithCandidates": "\"{stageName}\" has {count, plural, =1 {1 candidate} other {# candidates}} assigned to it. Choose where to move {count, plural, =1 {this candidate} other {these candidates}} before deleting the stage.",
          "lastStage": "Are you sure you want to delete \"{stageName}\"? This is your last remaining stage. You can create new stages later.",
          "lastStageWithCandidates": "Deleting \"{stageName}\" will remove your last application stage. {count, plural, =1 {The 1 candidate} other {All # candidates}} currently in this stage will be moved to \"unassigned\" status.",
          "reassignTo": "Move candidates to:",
          "selectStage": "Select a stage",
          "noStage": "No stage (unassigned)",
          "reassignHelpText": "{count, plural, =1 {This candidate} other {These # candidates}} will be moved to the selected stage.",
          "confirm": "Delete Stage"
        },
        "form": {
          "name": "Stage Name",
          "namePlaceholder": "e.g., Initial Screening",
          "description": "Description (Optional)",
          "descriptionPlaceholder": "Describe what happens in this stage...",
          "color": "Stage Color"
        },
        "validation": {
          "nameRequired": "Stage name is required"
        },
        "cancel": "Cancel",
        "update": "Update Stage"
      },
      "messages": {
        "stageCreated": "Stage created successfully",
        "stageUpdated": "Stage updated successfully",
        "stageDeleted": "Stage deleted successfully",
        "orderSaved": "Stage order saved successfully",
        "createError": "Failed to create stage",
        "updateError": "Failed to update stage",
        "deleteError": "Failed to delete stage",
        "orderError": "Failed to save stage order"
      }
    },
    "companyJobsManager": {
      "title": "Job Listings",
      "subtitle": "Manage your company's job postings",
      "createJobListing": "Create Job Listing",
      "noJobsYet": {
        "title": "No Jobs Yet",
        "description": "Create your first job listing to start receiving applications"
      },
      "table": {
        "jobTitle": "Job Title",
        "description": "Description",
        "candidates": "Candidates",
        "posted": "Posted"
      },
      "jobCard": {
        "posted": "Posted",
        "candidates": "{count, plural, =0 {No candidates} =1 {1 candidate} other {# candidates}}"
      },
      "actions": {
        "edit": "Edit",
        "viewDetails": "View Details"
      }
    },
    "jobDetail": {
      "breadcrumb": {
        "defaultCompany": "Company"
      },
      "metadata": {
        "posted": "Posted {date}"
      },
      "actions": {
        "reviewCandidates": {
          "title": "Review Candidates",
          "description": "View all applicants, review their profiles, watch interview recordings, and make hiring decisions",
          "candidateCount": "{count, plural, =0 {No candidates} =1 {1 candidate} other {# candidates}}",
          "viewAll": "View all →"
        },
        "configureInterview": {
          "title": "Configure Interview Process",
          "description": "Set up interview rounds, add screening questions, and customize the interview experience for candidates",
          "notConfigured": "Not configured yet",
          "configured": "{count} round{count, plural, =1 {} other {s}} configured",
          "configure": "Configure →"
        }
      },
      "sections": {
        "jobDescription": {
          "title": "Job Description"
        },
        "interviewQuestions": {
          "title": "Interview Questions",
          "description": "Manage specific interview questions candidates should be asked"
        },
        "candidates": {
          "title": "Candidates",
          "description": "Review and manage job applicants"
        },
        "interviewRounds": {
          "title": "Interviews",
          "description": "Manage your interviews for this job listing"
        }
      },
      "back": "Back"
    },
    "jobDescriptionToggle": {
      "title": "Job Description",
      "subtitle": "Full details about this position"
    },
    "candidates": {
      "page": {
        "breadcrumb": {
          "candidates": "Candidates"
        },
        "backToJobDetails": "Back to Job Details",
        "back": "Back"
      },
      "list": {
        "title": "Candidates ({count})",
        "searchPlaceholder": "Search candidates...",
        "noCandidates": "No candidates",
        "noMatches": "No matches found",
        "noApplicants": "No applicants yet",
        "applied": "Applied {date}",
        "loadingMore": "Loading more candidates...",
        "freeTier": {
          "limitReached": "Free tier limit reached ({limit} candidates)",
          "moreCandidates": "{count} more candidates to review",
          "upgradeToViewAll": "Upgrade to view all {count} candidates"
        },
        "errorTitle": "Error loading candidates",
        "errorMessage": "We encountered an error while loading the candidates. Please try again.",
        "retry": "Retry"
      },
      "info": {
        "contactInfo": "Contact Information",
        "applicationFiles": "Application Files",
        "filesCount": "{count} files uploaded",
        "applied": "Applied on {date}",
        "additionalInfo": "Additional Information"
      },
      "overview": {
        "appliedOn": "Applied on {date}",
        "contactInformation": "Contact Information",
        "viewResume": "View Resume",
        "notes": "Notes",
        "applicationFiles": "Application Files ({count})",
        "unknownFile": "Unknown file",
        "unknownType": "Unknown type",
        "mockInterview": "Interview",
        "status": "Status:",
        "created": "Created:",
        "complete": "complete",
        "noMockInterview": "No interview completed yet",
        "interviewRecording": "Interview Recording",
        "interviewTranscript": "Interview Transcript",
        "videoProcessing": "Video processing",
        "videoProcessingDescription": "This may take a few minutes",
        "videoProcessingFailed": "Video processing failed",
        "videoProcessingFailedDescription": "There was an error processing the interview recording",
        "videoReady": "Video ready but playback ID not available",
        "unknownVideoStatus": "Unknown video status",
        "codingSubmission": "User's Submission",
        "codingQuestion": "Coding Question"
      },
      "emptyState": {
        "title": "Select a candidate",
        "description": "Choose a candidate from the list to view their details"
      },
      "error": {
        "title": "Something went wrong",
        "description": "We encountered an error while loading the candidates page. This might be due to a temporary issue with our servers.",
        "tryAgain": "Try again",
        "backToRecruiting": "Back to Recruiting"
      },
      "chatTranscript": {
        "defaultUserLabel": "You",
        "defaultAssistantLabel": "Assistant",
        "candidate": "Candidate",
        "interviewer": "Interviewer"
      },
      "applicationFiles": {
        "resume": "Resume",
        "otherDocuments": "Other Documents"
      },
      "analysis": {
        "overviewContent": "Interview analysis overview",
        "evidence": "Evidence",
        "title": "AI Interview Analysis",
        "noAnalysis": "No analysis has been generated yet for this interview.",
        "processing": "Processing...",
        "generateAnalysis": "Generate Analysis",
        "errorState": {
          "noAnalysis": "Unable to generate analysis for this interview.",
          "contactSupport": "Please contact support at <emailLink>{email}</emailLink> for assistance."
        },
        "showMore": "Show more",
        "showLess": "Show less",
        "interviewDetails": "Interview Analysis",
        "technical": "Technical",
        "behavioral": "Behavioral",
        "verdict": {
          "advance": "Advance to Next Round",
          "reject": "Do Not Proceed",
          "borderline": "Further Review Needed"
        },
        "overallMatch": "Interview Score",
        "tabs": {
          "overview": "Overview",
          "strengths": "Strengths",
          "concerns": "Concerns",
          "alignment": "Job Alignment",
          "questions": "Questions",
          "question": "Question"
        },
        "keyHighlights": "Key Interview Highlights",
        "questionPerformance": "Question Performance",
        "noStrengths": "No strengths identified yet.",
        "noConcerns": "No concerns identified.",
        "redFlag": "Red Flag",
        "impact": "Impact",
        "severity": {
          "critical": "Critical",
          "high": "High",
          "medium": "Medium",
          "low": "Low"
        },
        "matchedRequirements": "Matched Requirements",
        "exceededRequirements": "Exceeded Requirements",
        "missingRequirements": "Missing Requirements",
        "processedAt": "Processed: {date}",
        "questionTab": "Question {number}",
        "questionTitle": "Question",
        "answerSummary": "Answer Summary",
        "userAnswer": "User Answer",
        "qualityScore": "Quality Score",
        "keyPoints": "Key Points",
        "concerns": "Concerns",
        "examplesProvided": "Examples Provided",
        "yes": "Yes",
        "no": "No",
        "noExamplesProvided": "No specific examples provided",
        "noQuestionAnalysis": "No analysis available for this question",
        "candidateResponse": "Candidate's Response",
        "answerAnalysis": "Answer Analysis",
        "roundOf": "Round {current} of {total}",
        "interviewRound": "Interview Round",
        "codingInterview": {
          "strengths": "Strengths",
          "areasForImprovement": "Areas for Improvement",
          "noDetailedAnalysis": "No detailed analysis available for this coding interview yet."
        },
        "aggregatedVerdict": {
          "title": "Final Hiring Decision",
          "rationale": "Decision Rationale"
        },
        "jobAlignment": {
          "title": "Job Requirement Match",
          "matched": "Matched Requirements",
          "missing": "Missing Requirements",
          "exceeded": "Exceeded Requirements",
          "scoreLabel": {
            "success": "Strong Match",
            "secondary": "Moderate Match",
            "destructive": "Weak Match"
          },
          "noRequirementsData": "No detailed requirements alignment data available"
        },
        "individualRounds": {
          "title": "Individual Interview Rounds"
        },
        "interviewNotCompleted": {
          "title": "Interviews Not Completed",
          "description": "This candidate has not completed the required interviews for this position."
        }
      }
    },
    "questionsTable": {
      "title": "Interview Questions",
      "subtitle": "Manage the interview questions that will be asked in this interview round",
      "addQuestion": "Add Question",
      "emptyState": {
        "title": "Add Questions You Want Your AI Recruiter To Ask In The Interview",
        "firstQuestionButton": "Add Questions"
      },
      "table": {
        "headers": {
          "question": "Question",
          "answerGuidelines": "Answer",
          "status": "Status",
          "submissions": "Submissions",
          "actions": "Actions"
        },
        "status": {
          "published": "published",
          "draft": "draft"
        },
        "actions": {
          "edit": "Edit",
          "delete": "Delete"
        }
      },
      "createDialog": {
        "title": "Create New Question",
        "description": "Add a new interview question for this job position.",
        "form": {
          "question": {
            "label": "Question",
            "placeholder": "Enter your interview question..."
          },
          "answerGuidelines": {
            "label": "Answer (optional)",
            "placeholder": "Provide guidelines for answering this question..."
          },
          "publishImmediately": "Publish immediately"
        },
        "buttons": {
          "cancel": "Cancel",
          "create": "Create Question"
        }
      },
      "detailPanel": {
        "title": "Question Details",
        "timeLimit": {
          "label": "Time Limit (minutes)",
          "placeholder": "30",
          "errors": {
            "required": "Time limit is required",
            "minimum": "Minimum time limit is 1 minute",
            "maximum": "Maximum time limit is 45 minutes"
          },
          "description": "Set the maximum time allowed for this coding question (1-45 minutes)"
        },
        "codingQuestion": {
          "solutionLabel": "Solution Code",
          "solutionPlaceholder": "// Write your solution code here...",
          "solutionRequired": "Solution code is required for coding questions"
        },
        "weight": {
          "label": "Question Weight",
          "placeholder": "Select weight",
          "description": "Set the importance level of this question for weighted scoring calculations.",
          "options": {
            "low": "Low",
            "normal": "Normal",
            "high": "High"
          }
        },
        "buttons": {
          "saving": "Saving...",
          "deleting": "Deleting..."
        },
        "toast": {
          "questionCreated": "Question created",
          "questionCreatedDescription": "The new question has been successfully created.",
          "questionUpdated": "Question updated",
          "questionUpdatedDescription": "The question has been successfully updated.",
          "questionDeleted": "Question deleted",
          "questionDeletedDescription": "The question has been successfully deleted.",
          "error": "Error",
          "createError": "Failed to create question",
          "updateError": "Failed to update question",
          "deleteError": "Failed to delete question"
        }
      },
      "editDialog": {
        "title": "Edit Question",
        "description": "Update the interview question for this job position.",
        "form": {
          "question": {
            "label": "Question",
            "placeholder": "Enter your interview question..."
          },
          "answerGuidelines": {
            "label": "Answer Guidelines (optional)",
            "placeholder": "Provide guidelines for answering this question..."
          },
          "published": "Published"
        },
        "buttons": {
          "cancel": "Cancel",
          "save": "Save Changes"
        }
      },
      "deleteDialog": {
        "title": "Delete Question",
        "description": "Are you sure you want to delete this question? This action cannot be undone. Any submissions for this question will also be deleted.",
        "buttons": {
          "cancel": "Cancel",
          "delete": "Delete"
        }
      },
      "toast": {
        "questionCreated": {
          "title": "Question created",
          "description": "The new question has been successfully created."
        },
        "questionUpdated": {
          "title": "Question updated",
          "description": "The question has been successfully updated."
        },
        "questionDeleted": {
          "title": "Question deleted",
          "description": "The question has been successfully deleted."
        },
        "error": {
          "title": "Error",
          "createFailed": "Failed to create question. Please try again.",
          "updateFailed": "Failed to update question. Please try again.",
          "deleteFailed": "Failed to delete question. Please try again."
        }
      },
      "loading": {
        "error": "Failed to load questions. Please try again."
      },
      "actions": {
        "errors": {
          "jobNotFound": "Job not found",
          "notAuthorizedToManage": "Not authorized to manage this job",
          "notAuthenticated": "Not authenticated",
          "notAuthorized": "Not authorized",
          "failedToCreate": "Failed to create question",
          "failedToUpdate": "Failed to update question",
          "failedToDelete": "Failed to delete question",
          "failedToCheckSubmissions": "Failed to check question submissions",
          "cannotDeleteWithSubmissions": "Cannot delete questions that have submissions. Consider marking as draft instead.",
          "unexpectedError": "An unexpected error occurred",
          "missingRequiredFields": "Missing required fields"
        }
      }
    },
    "interviewRoundsManager": {
      "title": "Interview Rounds",
      "subtitle": "Manage interview rounds for this job position",
      "createInterviewRound": "Create Interview Round",
      "noInterviews": {
        "title": "No Interview Rounds",
        "description": "Create interview rounds to structure your hiring process"
      },
      "table": {
        "roundName": "Round Name",
        "type": "Type",
        "questions": "Questions",
        "candidates": "Candidates",
        "order": "Order"
      },
      "interviewType": {
        "general": "Behavioral",
        "coding": "Coding"
      },
      "actions": {
        "editRound": "Edit Round",
        "manageQuestions": "Manage Questions",
        "deleteRound": "Delete Round"
      },
      "errors": {
        "updateOrderFailed": "Failed to update interview order"
      },
      "success": {
        "orderUpdated": "Interview order updated successfully"
      },
      "updating": "Updating order"
    },
    "createJobInterviewDialog": {
      "title": "Create Interview Round",
      "editTitle": "Edit Interview Round",
      "description": "Add a new interview round to your hiring process.",
      "editDescription": "Update the details of this interview round.",
      "form": {
        "name": {
          "label": "Round Name",
          "placeholder": "e.g., Technical Screen, Behavioral Interview",
          "description": "Give this interview round a descriptive name"
        },
        "interviewType": {
          "label": "Interview Type",
          "placeholder": "Select interview type",
          "description": "Choose the type of questions for this round",
          "options": {
            "general": "Behavioral Interview",
            "coding": "Coding Interview"
          }
        },
        "weight": {
          "label": "Interview Weight",
          "placeholder": "Select weight",
          "description": "Set the importance level of this interview round for weighted scoring calculations.",
          "options": {
            "low": "Low",
            "normal": "Normal",
            "high": "High"
          }
        },
        "validation": {
          "nameMin": "Round name must be at least 2 characters"
        }
      },
      "buttons": {
        "cancel": "Cancel",
        "create": "Create Round",
        "creating": "Creating...",
        "update": "Update Round",
        "updating": "Updating...",
        "delete": "Delete Round",
        "deleting": "Deleting..."
      },
      "success": "Interview round created successfully",
      "updateSuccess": "Interview round updated successfully",
      "deleteSuccess": "Interview round deleted successfully",
      "error": "Failed to create interview round",
      "updateError": "Failed to update interview round",
      "deleteError": "Failed to delete interview round",
      "deleteDialog": {
        "title": "Delete Interview Round",
        "description": "Are you sure you want to delete this interview round? This action cannot be undone and will also delete all associated questions."
      }
    }
  },
  "interviewLayout": {
    "sidebar": {
      "title": "Interviews",
      "round": "Round {number}: {name}"
    },
    "errors": {
      "userNotAuthenticated": "User not authenticated",
      "candidateNotFound": "Candidate not found",
      "noInterviewsFound": "No job interviews found",
      "fetchCandidateInterviews": "Failed to fetch candidate interviews",
      "layoutError": "Error in interview layout"
    }
  },
  "candidateInterview": {
    "interviewProcessed": {
      "nextRound": "Excellent work! Your assessment has been submitted. Click below to continue to the next optional assessment round if available.",
      "prepareForMore": "Want to prepare for other job interviews?",
      "practiceDescription": "Generate practice questions and try our AI mock interview tool to boost your confidence."
    },
    "buttons": {
      "continueToNext": "Continue to Next Assessment",
      "practiceInterview": "Practice Interview Skills"
    },
    "interviewComplete": "Assessment Complete!",
    "errors": {
      "unknownError": "An unknown error occurred — please try again later or contact support at support@yorby.ai"
    }
  },
  "codingInterview": {
    "problemStatement": "Problem Statement",
    "writeSolution": "Write your solution below",
    "submitCode": "Submit Code",
    "submitting": "Submitting...",
    "cameraOff": "Camera Off",
    "you": "You",
    "aiTranscript": "AI Transcript",
    "startCoding": "// Start coding...",
    "codeSubmission": "Code submission:",
    "timeUp": "Time's Up",
    "logging": {
      "savingCodeSubmission": "Saving code submission",
      "codeSubmissionSaved": "Code submission saved",
      "failedToSaveSubmission": "Failed to save code submission",
      "unexpectedError": "Unexpected error saving submission",
      "codeSubmittedToAgent": "Code submitted to AI agent",
      "errorSubmittingCode": "Error submitting code",
      "databaseError": "Database error saving code submission",
      "savedSuccessfully": "Code submission saved successfully",
      "unexpectedServerError": "Unexpected error saving code submission",
      "unknownError": "Unknown error"
    }
  },
  "freeTierBanner": {
    "title": "Free Tier • {count} candidate interviews",
    "description": "Your candidate interview limit is shared across all job listings. Upgrade to unlock unlimited candidate interviews and team collaboration.",
    "viewPricing": "View Pricing"
  },
  "upgradeCompany": {
    "errors": {
      "userNotAuthenticated": "User not authenticated",
      "notAuthorized": "Not authorized",
      "onlyOwnersAndAdmins": "Only owners and admins can upgrade",
      "failedToCreateCheckout": "Failed to create checkout session",
      "genericError": "An error occurred while creating checkout session",
      "unexpectedError": "An unexpected error occurred"
    }
  },
  "upgradeSuccessBanner": {
    "loading": {
      "title": "Confirming Your Upgrade",
      "description": "We're confirming your subscription upgrade. This should only take a moment...",
      "attemptCount": "Attempt {current} of 4"
    },
    "error": {
      "title": "Upgrade Error",
      "message": "Something went wrong. Please contact customer support at support@yorby.ai"
    },
    "success": {
      "title": "Congratulations! Your company has been upgraded.",
      "description": "You now have access to screen an unlimited number of candidates for this company.",
      "dismissButton": "Dismiss"
    }
  },
  "createJobDialog": {
    "title": "Create New Job Listing",
    "description": "Create a job posting to start recruiting candidates.",
    "form": {
      "jobTitle": {
        "label": "Job Title",
        "placeholder": "e.g., Senior Software Engineer"
      },
      "jobDescription": {
        "label": "Job Description",
        "placeholder": "Describe the role, responsibilities, and requirements...",
        "description": "Provide a detailed description of the position"
      },
      "status": {
        "label": "Status",
        "options": {
          "draft": "Draft - Not visible to candidates",
          "active": "Active - Visible to candidates"
        }
      },
      "validation": {
        "titleMin": "Job title must be at least 2 characters",
        "descriptionMin": "Job description must be at least 10 characters"
      }
    },
    "buttons": {
      "cancel": "Cancel",
      "create": "Create Job Listing",
      "creating": "Creating...",
      "update": "Update Job Listing",
      "updating": "Updating...",
      "delete": "Delete",
      "deleting": "Deleting..."
    },
    "createSuccess": "Job listing created successfully!",
    "createError": "Failed to create job listing. Please try again.",
    "updateSuccess": "Job listing updated successfully!",
    "updateError": "Failed to update job listing. Please try again.",
    "deleteSuccess": "Job listing deleted successfully!",
    "deleteError": "Failed to delete job listing. Please try again.",
    "deleteDialog": {
      "title": "Delete Job Listing?",
      "description": "This action cannot be undone. This will permanently delete the job listing and all associated data including candidates, interviews, and questions."
    }
  },
  "triggerProcessInterview": {
    "error": "Failed to process interview. Please try again."
  },
  "upgradeNudge": {
    "welcomeBadge": "🎉 Welcome to Yorby!",
    "title": "Unlock Unlimited Interviews Now",
    "description": "Your free tier gives you <strong>{count} candidate interviews</strong> across all job listings. Upgrade to Premium and remove all limits—conduct unlimited interviews and scale your hiring instantly.",
    "benefits": {
      "unlimitedInterviews": "Unlimited candidate interviews",
      "teamCollaboration": "Team collaboration features"
    },
    "buttons": {
      "maybeLater": "Maybe Later"
    }
  },
  "recruitingPurchasePage": {
    "navigation": {
      "backTo": "Back to {companyName}"
    },
    "header": {
      "title": "Upgrade to Yorby Pro",
      "subtitle": "Get unlimited candidate interviews with usage-based pricing"
    },
    "pricing": {
      "planName": "Yorby Pro",
      "monthlyPrice": "$99",
      "perMonth": "/month",
      "baseIncluded": "Includes 100 candidate interviews",
      "usageBasedTitle": "Usage-Based Pricing",
      "firstHundred": "First 100 interviews/month",
      "included": "Included",
      "additionalInterviews": "Additional interviews",
      "additionalPrice": "$0.50 each"
    },
    "features": {
      "title": "What's included:",
      "candidateInterviews": "100 candidate interviews included monthly",
      "additionalInterviews": "$0.50 per additional interview after 100",
      "aiAnalysis": "AI-powered candidate analysis & scoring",
      "teamTools": "Team collaboration tools",
      "reporting": "Advanced reporting & analytics",
      "customQuestions": "Custom interview question sets",
      "pipelineManagement": "Candidate pipeline management",
      "videoRecordings": "Video interview recordings"
    },
    "howItWorks": {
      "title": "How usage billing works:",
      "description1": "Your subscription includes <strong>100 candidate interviews</strong> per month.",
      "description2": "If you need more, additional interviews are charged at <strong>$0.50 each</strong>.",
      "description3": "Usage resets monthly on your billing date, so you get a fresh 100 interviews each month.",
      "description4": "Perfect for scaling teams - pay only for what you use beyond the included quota."
    },
    "upgradeForm": {
      "processingUpgrade": "Processing Upgrade...",
      "upgradeButton": "Upgrade to Pro - $99/month",
      "termsNotice": "By upgrading, you agree to our Terms of Service and Privacy Policy"
    },
    "trustIndicators": {
      "sslSecured": "SSL Secured",
      "cancelAnytime": "Cancel Anytime",
      "moneyBackGuarantee": "30-day money-back guarantee"
    },
    "footer": {
      "questionsText": "Questions about pricing?",
      "contactTeam": "Contact our team"
    }
  },
  "interviewInvitation": {
    "title": "Tell Your Story Beyond Your Resume",
    "description": "Most hiring stops at your resume. We believe you're more than a piece of paper. Take this optional assessment to showcase your experience, skills, and personality directly to the hiring team.",
    "features": {
      "shareExperience": {
        "title": "Share Your Real Experience",
        "description": "Discuss your work history, projects, and achievements in your own words"
      },
      "multipleQuestions": {
        "title": "Multiple Question Types",
        "description": "Mix of behavioral and technical questions designed for this role"
      },
      "quickConvenient": {
        "title": "Quick & Convenient",
        "description": "Complete in 15-20 minutes, anytime that works for you"
      }
    },
    "buttons": {
      "startAssessment": "Start Optional Assessment",
      "skipForNow": "Skip For Now"
    },
    "footer": "You can always come back later to complete the assessment if you change your mind."
  },
<<<<<<< HEAD
  "status": {
    "noStage": "No Stage"
=======
  "contact": {
    "title": "Need Help? We're Here! 👋",
    "description": "Look, we get it. Recruiting can be complicated, our platform might have quirks, or maybe you just want to chat about the weather. Whatever it is, we're all ears.",
    "dropUsALine": {
      "title": "Drop Us a Line",
      "subtitle": "Seriously, about anything. We don't judge.",
      "emailButton": "business@yklabs.io"
    },
    "helpCategories": {
      "sales": {
        "title": "Sales Questions",
        "description": "Want to know pricing? Features? Let's chat."
      },
      "technical": {
        "title": "Technical Help",
        "description": "Something broken? Can't figure out how to do X? We'll help you troubleshoot."
      },
      "general": {
        "title": "Random Chat",
        "description": "Found a bug? Have a feature idea? Just want to say hi? All valid reasons to email us."
      }
    },
    "responseTime": {
      "main": "We usually respond within 24 hours",
      "subtext": "(Sometimes faster if we're procrastinating on other work)"
    }
>>>>>>> 74bb770e
  }
} <|MERGE_RESOLUTION|>--- conflicted
+++ resolved
@@ -1025,10 +1025,9 @@
     },
     "footer": "You can always come back later to complete the assessment if you change your mind."
   },
-<<<<<<< HEAD
   "status": {
     "noStage": "No Stage"
-=======
+  },
   "contact": {
     "title": "Need Help? We're Here! 👋",
     "description": "Look, we get it. Recruiting can be complicated, our platform might have quirks, or maybe you just want to chat about the weather. Whatever it is, we're all ears.",
@@ -1055,6 +1054,5 @@
       "main": "We usually respond within 24 hours",
       "subtext": "(Sometimes faster if we're procrastinating on other work)"
     }
->>>>>>> 74bb770e
   }
 } 